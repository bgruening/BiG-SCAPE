# from python
import sys
import logging
from datetime import datetime
import platform
from pathlib import Path

# from other modules
from src.data import DB
from src.file_input import load_dataset_folder
from src.genbank import SOURCE_TYPE, BGCRecord, CDS
from src.hmm import HMMer
from src.parameters import parse_cmd
from src.comparison import generate_mix
from src.comparison.legacy_extend import expand_glocal
from src.diagnostics import Profiler
from src.distances import calc_jaccard_pair, calc_ai_pair, calc_dss_pair
from src.network import BSNetwork
from src.output import generate_legacy_output


if __name__ == "__main__":
    # parsing needs to come first because we need it in setting up the logging
    run = parse_cmd(sys.argv[1:])

    # only now we can use logging.info etc to log stuff otherwise things get weird
    # initializing the logger and logger file also happens here
    run.validate()

    start_time = datetime.now()

    # start profiler
    if run.diagnostics.profiling:
        profiler = Profiler(run.output.profile_path)
        profiler.start()

    # start DB
    DB.create_in_mem()

    gbks = load_dataset_folder(
        run.input.input_dir,
        SOURCE_TYPE.QUERY,
        run.input.input_mode,
        run.input.include_gbk,
        run.input.exclude_gbk,
        run.input.cds_overlap_cutoff,
    )

    exec_time = datetime.now() - start_time
    logging.info("loaded %d gbks at %f seconds", len(gbks), exec_time.total_seconds())

    all_cds: list[CDS] = []
    for gbk in gbks:
        gbk.save_all()
        all_cds.extend(gbk.genes)

    logging.info("loaded %d cds total", len(all_cds))

    HMMer.init(run.input.pfam_path)

    def callback(tasks_done):
        percentage = int(tasks_done / len(all_cds) * 100)
        logging.info("%d/%d (%d%%)", tasks_done, len(all_cds), percentage)

    if platform.system() == "Darwin":
        logging.warning("Running on mac-OS: hmmsearch_simple single threaded")
        all_hsps = list(HMMer.hmmsearch_simple(all_cds, 1))
    else:
        logging.debug(
            "Running on %s: hmmsearch_multiprocess with %d cores",
            platform.system(),
            run.cores,
        )
        HMMer.hmmsearch_multiprocess(all_cds, cores=run.cores, callback=callback)

    all_hsps = []
    for cds in all_cds:
        all_hsps.extend(cds.hsps)

    logging.info("%d hsps", len(all_hsps))

    exec_time = datetime.now() - start_time
    logging.info("scan done at %f seconds", exec_time.total_seconds())

    HMMer.unload()

    # save hsps to database
    for new_hsp in all_hsps:
        new_hsp.save(False)
    DB.commit()

    exec_time = datetime.now() - start_time
    logging.info("DB: HSP save done at %f seconds", exec_time.total_seconds())

    HMMer.init(run.input.pfam_path, False)

    HMMer.align_simple(all_hsps)

    all_alignments = list()
    for cds in all_cds:
        for hsp in cds.hsps:
            all_alignments.append(hsp.alignment)

    logging.info("%d alignments", len(all_alignments))

    exec_time = datetime.now() - start_time
    logging.info("align done at %f seconds", exec_time.total_seconds())

    HMMer.unload()

    for hsp_alignment in all_alignments:
        hsp_alignment.save(False)
    DB.commit()

    exec_time = datetime.now() - start_time
    logging.info("DB: HSP alignment save done at %f seconds", exec_time.total_seconds())

    DB.save_to_disk(run.output.db_path)

    network = BSNetwork()
    all_regions: list[BGCRecord] = []
    for gbk in gbks:
        if gbk.region is not None:
            all_regions.append(gbk.region)
            network.add_node(gbk.region)

    mix_bin = generate_mix(all_regions)

    logging.info("Generated mix bin: %s", mix_bin)

    for pair in mix_bin.pairs():
<<<<<<< HEAD
=======
        # calculate jaccard for the full sets. if this is 0, there are no shared domains
        # important not to cache here otherwise we are using the full range again later
>>>>>>> cb8f2a2a
        jaccard = calc_jaccard_pair(pair, cache=False)

        if jaccard == 0.0:
            continue

        logging.debug("JC: %f", jaccard)

        pair.find_lcs()

        pair.comparable_region.log_comparable_region("LCS")

        expand_glocal(pair.comparable_region)

        pair.comparable_region.log_comparable_region("GLOCAL")

        jaccard = calc_jaccard_pair(pair)

        if jaccard == 0.0:
            continue

        adjacency = calc_ai_pair(pair)
        dss = calc_dss_pair(pair)

        # mix
        distance = 1 - (0.2 * jaccard) - (0.75 * adjacency) - (0.05 * dss)

        logging.debug(
            "JC: %f, AI: %f, DSS: %f, SCORE: %f", jaccard, adjacency, dss, distance
        )

        network.add_edge(pair, jc=jaccard, ai=adjacency, dss=dss, dist=distance)

    network.generate_families_cutoff("dist", 0.3)

    network.write_graphml(run.output.output_dir / Path("network.graphml"))
    network.write_edgelist_tsv(run.output.output_dir / Path("network.tsv"))

    generate_legacy_output(
        run.output.output_dir,
        "test",
        [0.3],
        ["mix"],
        network,
        gbks,
    )

    if run.diagnostics.profiling:
        profiler.stop()

    exec_time = datetime.now() - start_time
    logging.info("All tasks done at %f seconds", exec_time.total_seconds())<|MERGE_RESOLUTION|>--- conflicted
+++ resolved
@@ -129,11 +129,8 @@
     logging.info("Generated mix bin: %s", mix_bin)
 
     for pair in mix_bin.pairs():
-<<<<<<< HEAD
-=======
         # calculate jaccard for the full sets. if this is 0, there are no shared domains
         # important not to cache here otherwise we are using the full range again later
->>>>>>> cb8f2a2a
         jaccard = calc_jaccard_pair(pair, cache=False)
 
         if jaccard == 0.0:
