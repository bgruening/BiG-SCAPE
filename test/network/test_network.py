--- conflicted
+++ resolved
@@ -29,9 +29,6 @@
 
 def gen_mock_edge_list(
     edge_gbks: list[bs_gbk.GBK],
-<<<<<<< HEAD
-) -> list[tuple[int, int, float, float, float, float, int]]:
-=======
 ) -> list[
     tuple[
         int,
@@ -40,7 +37,7 @@
         float,
         float,
         float,
-        str,
+        int,
         int,
         int,
         int,
@@ -50,10 +47,8 @@
         int,
         int,
         bool,
-        bs_enums.ALIGNMENT_MODE,
     ]
 ]:
->>>>>>> 8e207d7c
     edges = []
     for gbk_a, gbk_b in combinations(edge_gbks, 2):
         if gbk_a.region is None or gbk_b.region is None:
@@ -61,9 +56,6 @@
         if gbk_a.region._db_id is None or gbk_b.region._db_id is None:
             continue
 
-<<<<<<< HEAD
-        edges.append((gbk_a.region._db_id, gbk_b.region._db_id, 0.0, 1.0, 1.0, 1.0, 1))
-=======
         edges.append(
             (
                 gbk_a.region._db_id,
@@ -72,7 +64,7 @@
                 1.0,
                 1.0,
                 1.0,
-                "mix",
+                1,
                 0,
                 0,
                 0,
@@ -82,10 +74,8 @@
                 0,
                 0,
                 False,
-                bs_enums.ALIGNMENT_MODE.GLOBAL,
             )
         )
->>>>>>> 8e207d7c
 
     return edges
 
