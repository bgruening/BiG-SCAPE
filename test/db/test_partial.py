"""Contains tests that check if the partial data state functions correctly determine and
return the state of partial analyses so that they can be continued
"""

# from python
from pathlib import Path
from unittest import TestCase
from itertools import combinations

# from other modules
from big_scape.data import (
    DB,
    find_minimum_task,
    get_input_data_state,
    get_hmm_data_state,
    get_comparison_data_state,
    get_cds_to_scan,
    get_hsp_to_align,
)
from big_scape.genbank import GBK, CDS, Region
from big_scape.hmm import HSP, HSPAlignment, HMMer

import big_scape.comparison as bs_comparison

import big_scape.enums as bs_enums


def create_mock_gbk(i) -> GBK:
    gbk = GBK(Path(f"test_path_{i}.gbk"), bs_enums.SOURCE_TYPE.QUERY)
    cds = CDS(0, 100)
    cds.parent_gbk = gbk
    cds.orf_num = 1
    cds.strand = 1
    gbk.genes.append(cds)
    gbk.region = Region(gbk, 1, 0, 100, False, "test")
    gbk.metadata = {
        "organism": "banana",
        "taxonomy": "bananus;fruticus",
        "description": "you can eat it",
    }
    return gbk


def add_mock_hsp_cds(cds: CDS) -> None:
    hsp = HSP(cds, "PF01234.12", 1.0, 0, 100)
    cds.hsps.append(hsp)


def add_mock_hsp_alignment_hsp(hsp: HSP) -> None:
    hsp_alignment = HSPAlignment(hsp, "AAAAAAAAAA")
    hsp.alignment = hsp_alignment


def gen_mock_edge_list(
    edge_gbks: list[GBK],
<<<<<<< HEAD
) -> list[tuple[int, int, float, float, float, float, int]]:
=======
) -> list[
    tuple[
        int,
        int,
        float,
        float,
        float,
        float,
        str,
        int,
        int,
        int,
        int,
        int,
        int,
        int,
        int,
        bool,
        bs_enums.ALIGNMENT_MODE,
    ]
]:
>>>>>>> 8e207d7c
    edges = []
    for gbk_a, gbk_b in combinations(edge_gbks, 2):
        if gbk_a.region is None or gbk_b.region is None:
            continue
        if gbk_a.region._db_id is None or gbk_b.region._db_id is None:
            continue

<<<<<<< HEAD
        edges.append((gbk_a.region._db_id, gbk_b.region._db_id, 0.0, 0.0, 0.0, 0.0, 1))
=======
        edges.append(
            (
                gbk_a.region._db_id,
                gbk_b.region._db_id,
                0.0,
                0.0,
                0.0,
                0.0,
                "mix",
                0,
                0,
                0,
                0,
                0,
                0,
                0,
                0,
                False,
                bs_enums.ALIGNMENT_MODE.GLOBAL,
            )
        )
>>>>>>> 8e207d7c

    return edges


class TestPartial(TestCase):
    def clean_db(self):
        if DB.opened():
            DB.close_db()
        DB.metadata = None

    def __init__(self, methodName: str = "runTest") -> None:
        super().__init__(methodName)
        self.addCleanup(self.clean_db)

    def test_min_task_data(self):
        DB.create_in_mem()
        expected_min_task = bs_enums.TASK.LOAD_GBKS

        gbks = [create_mock_gbk(1)]

        actual_min_task = find_minimum_task(gbks)

        self.assertEqual(expected_min_task, actual_min_task)

    def test_min_task_hmm_scan(self):
        DB.create_in_mem()

        gbks = [create_mock_gbk(1)]
        # add gbk to db
        gbks[0].save_all()

        expected_min_task = bs_enums.TASK.HMM_SCAN
        actual_min_task = find_minimum_task(gbks)

        self.assertEqual(expected_min_task, actual_min_task)

    def test_min_task_hmm_align(self):
        DB.create_in_mem()

        gbks = [create_mock_gbk(1)]
        # add hsp to gbk
        add_mock_hsp_cds(gbks[0].genes[0])

        # add gbk to db
        gbks[0].save_all()
        # add hsp to db
        gbks[0].genes[0].hsps[0].save()
        HMMer.set_hmm_scanned(gbks[0].genes[0])

        expected_min_task = bs_enums.TASK.HMM_ALIGN
        actual_min_task = find_minimum_task(gbks)

        self.assertEqual(expected_min_task, actual_min_task)

    def test_min_task_comparison(self):
        DB.create_in_mem()

        gbks = [create_mock_gbk(1)]
        # add hsp to gbk
        add_mock_hsp_cds(gbks[0].genes[0])
        # add hspalignment to hsp
        add_mock_hsp_alignment_hsp(gbks[0].genes[0].hsps[0])

        # add gbk to db
        gbks[0].save_all()
        # add hsp to db
        gbks[0].genes[0].hsps[0].save()
        HMMer.set_hmm_scanned(gbks[0].genes[0])
        # sigh
        gbks[0].genes[0].hsps[0].alignment.save()

        expected_min_task = bs_enums.TASK.COMPARISON
        actual_min_task = find_minimum_task(gbks)

        self.assertEqual(expected_min_task, actual_min_task)


class TestPartialInputs(TestCase):
    def clean_db(self):
        if DB.opened():
            DB.close_db()
        DB.metadata = None

    def __init__(self, methodName: str = "runTest") -> None:
        super().__init__(methodName)
        self.addCleanup(self.clean_db)

    def test_no_data(self):
        DB.create_in_mem()

        gbks = [create_mock_gbk(1)]

        expected_state = bs_enums.INPUT_TASK.NO_DATA
        actual_state = get_input_data_state(gbks)

        self.assertEqual(expected_state, actual_state)

    def test_partial_data(self):
        DB.create_in_mem()

        # gbk 1
        gbk_1_in_db = create_mock_gbk(1)
        gbk_1_in_db.save_all()
        # gbk 2
        gbk_2_in_db = create_mock_gbk(2)
        gbk_2_in_db.save_all()

        gbks = [gbk_1_in_db]

        expected_state = bs_enums.INPUT_TASK.PARTIAL_DATA
        actual_state = get_input_data_state(gbks)

        self.assertEqual(expected_state, actual_state)

    def test_new_data(self):
        DB.create_in_mem()

        gbk_in_db = create_mock_gbk(1)
        gbk_in_db.save_all()

        gbk_not_in_db = create_mock_gbk(2)
        gbks = [gbk_in_db, gbk_not_in_db]

        expected_state = bs_enums.INPUT_TASK.NEW_DATA
        actual_state = get_input_data_state(gbks)

        self.assertEqual(expected_state, actual_state)

    def test_no_new_data(self):
        DB.create_in_mem()

        gbks = [
            create_mock_gbk(1),
            create_mock_gbk(2),
            create_mock_gbk(3),
        ]
        for gbk in gbks:
            gbk.save_all()

        expected_state = bs_enums.INPUT_TASK.SAME_DATA
        actual_state = get_input_data_state(gbks)

        self.assertEqual(expected_state, actual_state)


class TestPartialHMM(TestCase):
    def clean_db(self):
        if DB.opened():
            DB.close_db()
        DB.metadata = None

    def __init__(self, methodName: str = "runTest") -> None:
        super().__init__(methodName)
        self.addCleanup(self.clean_db)

    def test_no_scans_done(self):
        DB.create_in_mem()

        gbks = [create_mock_gbk(1)]

        expected_state = bs_enums.HMM_TASK.NO_DATA
        actual_state = get_hmm_data_state(gbks)

        self.assertEqual(expected_state, actual_state)

    def test_new_scans_to_do(self):
        DB.create_in_mem()

        gbks = [
            create_mock_gbk(1),
            create_mock_gbk(2),
        ]
        # add hsp to one gbk
        add_mock_hsp_cds(gbks[0].genes[0])

        # add gbks to db
        for gbk in gbks:
            gbk.save_all()
        # add hsp to db
        gbks[0].genes[0].hsps[0].save()
        HMMer.set_hmm_scanned(gbks[0].genes[0])

        expected_state = bs_enums.HMM_TASK.NEED_SCAN
        actual_state = get_hmm_data_state(gbks)

        self.assertEqual(expected_state, actual_state)

    def test_new_align_to_do(self):
        DB.create_in_mem()

        gbks = [
            create_mock_gbk(1),
            create_mock_gbk(2),
        ]
        # add hsp to both gbks
        add_mock_hsp_cds(gbks[0].genes[0])
        add_mock_hsp_cds(gbks[1].genes[0])
        # add hspalignment to only one hsp
        add_mock_hsp_alignment_hsp(gbks[0].genes[0].hsps[0])

        # add gbks and hsps to db
        for gbk in gbks:
            gbk.save_all()
            gbk.genes[0].hsps[0].save()
            HMMer.set_hmm_scanned(gbk.genes[0])
        # add hspalignment to db
        gbks[0].genes[0].hsps[0].alignment.save()

        expected_state = bs_enums.HMM_TASK.NEED_ALIGN
        actual_state = get_hmm_data_state(gbks)

        self.assertEqual(expected_state, actual_state)

    def test_no_new_align(self):
        DB.create_in_mem()

        gbks = [
            create_mock_gbk(1),
            create_mock_gbk(2),
        ]
        # add hsp to both gbks
        add_mock_hsp_cds(gbks[0].genes[0])
        add_mock_hsp_cds(gbks[1].genes[0])
        # add hspalignment to both hsps
        add_mock_hsp_alignment_hsp(gbks[0].genes[0].hsps[0])
        add_mock_hsp_alignment_hsp(gbks[1].genes[0].hsps[0])

        # add gbks, hsps and alignments to db
        for gbk in gbks:
            gbk.save_all()
            gbk.genes[0].hsps[0].save()
            HMMer.set_hmm_scanned(gbk.genes[0])
            gbk.genes[0].hsps[0].alignment.save()

        expected_state = bs_enums.HMM_TASK.ALL_ALIGNED
        actual_state = get_hmm_data_state(gbks)

        self.assertEqual(expected_state, actual_state)

    def test_get_cds_to_scan(self):
        DB.create_in_mem()

        gbks = [
            create_mock_gbk(1),
            create_mock_gbk(2),
        ]
        # add hsp to first gbk
        add_mock_hsp_cds(gbks[0].genes[0])

        # add gbks and cds to db
        for gbk in gbks:
            gbk.save_all()

        # save first hsp and only set the first cds as scanned
        gbks[0].genes[0].hsps[0].save()
        HMMer.set_hmm_scanned(gbks[0].genes[0])

        expected_cds_to_scan = [gbks[1].genes[0]]
        actual_cds_to_scan = get_cds_to_scan(gbks)

        self.assertEqual(expected_cds_to_scan, actual_cds_to_scan)

    def test_get_hsp_to_align(self):
        DB.create_in_mem()

        gbks = [
            create_mock_gbk(1),
            create_mock_gbk(2),
        ]
        # add hsp to both gbks
        add_mock_hsp_cds(gbks[0].genes[0])
        add_mock_hsp_cds(gbks[1].genes[0])

        # add gbks and cds to db. set cds as scnaned
        for gbk in gbks:
            gbk.save_all()
            gbk.genes[0].hsps[0].save()
            HMMer.set_hmm_scanned(gbks[0].genes[0])

        # add alignment only to first hsp
        add_mock_hsp_alignment_hsp(gbks[0].genes[0].hsps[0])

        expected_hsp_to_align = [gbks[1].genes[0].hsps[0]]
        actual_hsp_to_align = get_hsp_to_align(gbks)

        self.assertEqual(expected_hsp_to_align, actual_hsp_to_align)


class TestPartialComparison(TestCase):
    def clean_db(self):
        if DB.opened():
            DB.close_db()
        DB.metadata = None

    def __init__(self, methodName: str = "runTest") -> None:
        super().__init__(methodName)
        self.addCleanup(self.clean_db)

    def test_no_comparisons_done(self):
        DB.create_in_mem()

        gbks = [create_mock_gbk(i) for i in range(3)]

        # add hsp to both gbks
        add_mock_hsp_cds(gbks[0].genes[0])
        add_mock_hsp_cds(gbks[1].genes[0])
        add_mock_hsp_cds(gbks[2].genes[0])
        # add hspalignment to both hsps
        add_mock_hsp_alignment_hsp(gbks[0].genes[0].hsps[0])
        add_mock_hsp_alignment_hsp(gbks[1].genes[0].hsps[0])
        add_mock_hsp_alignment_hsp(gbks[2].genes[0].hsps[0])

        # add gbks, hsps and alignments to db
        for gbk in gbks:
            gbk.save_all()
            gbk.genes[0].hsps[0].save()
            HMMer.set_hmm_scanned(gbk.genes[0])
            gbk.genes[0].hsps[0].alignment.save()

        # no alignments done. expect no data

        expected_state = bs_enums.COMPARISON_TASK.NO_DATA
        actual_state = get_comparison_data_state(gbks)

        self.assertEqual(expected_state, actual_state)

    def test_new_comparisons_to_do(self):
        DB.create_in_mem()

        gbks = [create_mock_gbk(i) for i in range(3)]

        # add hsp to both gbks
        add_mock_hsp_cds(gbks[0].genes[0])
        add_mock_hsp_cds(gbks[1].genes[0])
        add_mock_hsp_cds(gbks[2].genes[0])
        # add hspalignment to both hsps
        add_mock_hsp_alignment_hsp(gbks[0].genes[0].hsps[0])
        add_mock_hsp_alignment_hsp(gbks[1].genes[0].hsps[0])
        add_mock_hsp_alignment_hsp(gbks[2].genes[0].hsps[0])

        # add gbks, hsps and alignments to db
        for gbk in gbks:
            gbk.save_all()
            gbk.genes[0].hsps[0].save()
            HMMer.set_hmm_scanned(gbk.genes[0])
            gbk.genes[0].hsps[0].alignment.save()

        # only one distance done. (1-2, missing 1-3 and 2-3)
        edges = gen_mock_edge_list(gbks[0:2])
        for edge in edges:
            bs_comparison.save_edge_to_db(edge)

        expected_state = bs_enums.COMPARISON_TASK.NEW_DATA
        actual_state = get_comparison_data_state(gbks)

        self.assertEqual(expected_state, actual_state)

    def test_no_new_comparisons(self):
        self.skipTest("TODO")
        DB.create_in_mem()

        gbks = [create_mock_gbk(i) for i in range(3)]

        # add hsp to gbks
        add_mock_hsp_cds(gbks[0].genes[0])
        add_mock_hsp_cds(gbks[1].genes[0])
        add_mock_hsp_cds(gbks[2].genes[0])
        # add hspalignment to hsps
        add_mock_hsp_alignment_hsp(gbks[0].genes[0].hsps[0])
        add_mock_hsp_alignment_hsp(gbks[1].genes[0].hsps[0])
        add_mock_hsp_alignment_hsp(gbks[2].genes[0].hsps[0])

        # add gbks, hsps and alignments to db
        for gbk in gbks:
            gbk.save_all()
            gbk.genes[0].hsps[0].save()
            HMMer.set_hmm_scanned(gbk.genes[0])
            gbk.genes[0].hsps[0].alignment.save()

        # all distances done (1-2, 1-3, 2-3)
        network = gen_mock_network(gbks, gbks)
        network.export_distances_to_db()

        expected_state = bs_enums.COMPARISON_TASK.ALL_DONE
        actual_state = get_comparison_data_state(gbks)

        self.assertEqual(expected_state, actual_state)

    def test_partial_pair_generator(self):
        DB.create_in_mem()

        gbks = [create_mock_gbk(i) for i in range(3)]

        # add hsp to gbks
        add_mock_hsp_cds(gbks[0].genes[0])
        add_mock_hsp_cds(gbks[1].genes[0])
        add_mock_hsp_cds(gbks[2].genes[0])
        # add hspalignment to hsps
        add_mock_hsp_alignment_hsp(gbks[0].genes[0].hsps[0])
        add_mock_hsp_alignment_hsp(gbks[1].genes[0].hsps[0])
        add_mock_hsp_alignment_hsp(gbks[2].genes[0].hsps[0])

        # add gbks, hsps and alignments to db
        for gbk in gbks:
            gbk.save_all()
            gbk.genes[0].hsps[0].save()
            HMMer.set_hmm_scanned(gbk.genes[0])
            gbk.genes[0].hsps[0].alignment.save()

        # only one distance done. (1-2, missing 1-3 and 2-3)
        edges = gen_mock_edge_list(gbks[0:2])
        for edge in edges:
            bs_comparison.save_edge_to_db(edge)

        # all-vs-all bin
        mix_bin = bs_comparison.RecordPairGenerator("mix", 1)
        mix_bin.add_records([gbk.region for gbk in gbks])

        expected_missing_pairs = [
            bs_comparison.RecordPair(gbks[0].region, gbks[2].region),
            bs_comparison.RecordPair(gbks[1].region, gbks[2].region),
        ]

        pair_generator = bs_comparison.RecordPairGenerator("mix", 1)
        pair_generator.add_records([gbk.region for gbk in gbks])

        missing_edge_generator = bs_comparison.MissingRecordPairGenerator(
            pair_generator
        )

        actual_missing_pairs = list(missing_edge_generator.generate_pairs())

        self.assertListEqual(expected_missing_pairs, actual_missing_pairs)

    def test_get_missing_distance_count(self):
        DB.create_in_mem()

        gbks = [create_mock_gbk(i) for i in range(3)]

        # add hsp to gbks
        add_mock_hsp_cds(gbks[0].genes[0])
        add_mock_hsp_cds(gbks[1].genes[0])
        add_mock_hsp_cds(gbks[2].genes[0])
        # add hspalignment to hsps
        add_mock_hsp_alignment_hsp(gbks[0].genes[0].hsps[0])
        add_mock_hsp_alignment_hsp(gbks[1].genes[0].hsps[0])
        add_mock_hsp_alignment_hsp(gbks[2].genes[0].hsps[0])

        # add gbks, hsps and alignments to db
        for gbk in gbks:
            gbk.save_all()
            gbk.genes[0].hsps[0].save()
            HMMer.set_hmm_scanned(gbk.genes[0])
            gbk.genes[0].hsps[0].alignment.save()

        # only one distance done. (1-2, missing 1-3 and 2-3)
        edges = gen_mock_edge_list(gbks[0:2])
        for edge in edges:
            bs_comparison.save_edge_to_db(edge)

        # all-vs-all bin
        mix_bin = bs_comparison.RecordPairGenerator("mix", 1)
        mix_bin.add_records([gbk.region for gbk in gbks])

        expected_missing_count = 2

        pair_generator = bs_comparison.RecordPairGenerator("mix", 1)
        pair_generator.add_records([gbk.region for gbk in gbks])

        missing_edge_generator = bs_comparison.MissingRecordPairGenerator(
            pair_generator
        )

        actual_missing_count = missing_edge_generator.num_pairs()

        self.assertEqual(expected_missing_count, actual_missing_count)<|MERGE_RESOLUTION|>--- conflicted
+++ resolved
@@ -53,9 +53,6 @@
 
 def gen_mock_edge_list(
     edge_gbks: list[GBK],
-<<<<<<< HEAD
-) -> list[tuple[int, int, float, float, float, float, int]]:
-=======
 ) -> list[
     tuple[
         int,
@@ -64,7 +61,7 @@
         float,
         float,
         float,
-        str,
+        int,
         int,
         int,
         int,
@@ -74,10 +71,8 @@
         int,
         int,
         bool,
-        bs_enums.ALIGNMENT_MODE,
     ]
 ]:
->>>>>>> 8e207d7c
     edges = []
     for gbk_a, gbk_b in combinations(edge_gbks, 2):
         if gbk_a.region is None or gbk_b.region is None:
@@ -85,9 +80,6 @@
         if gbk_a.region._db_id is None or gbk_b.region._db_id is None:
             continue
 
-<<<<<<< HEAD
-        edges.append((gbk_a.region._db_id, gbk_b.region._db_id, 0.0, 0.0, 0.0, 0.0, 1))
-=======
         edges.append(
             (
                 gbk_a.region._db_id,
@@ -96,7 +88,7 @@
                 0.0,
                 0.0,
                 0.0,
-                "mix",
+                1,
                 0,
                 0,
                 0,
@@ -106,10 +98,8 @@
                 0,
                 0,
                 False,
-                bs_enums.ALIGNMENT_MODE.GLOBAL,
             )
         )
->>>>>>> 8e207d7c
 
     return edges
 
@@ -468,7 +458,7 @@
         self.assertEqual(expected_state, actual_state)
 
     def test_no_new_comparisons(self):
-        self.skipTest("TODO")
+        self.skipTest("Broken")
         DB.create_in_mem()
 
         gbks = [create_mock_gbk(i) for i in range(3)]
@@ -489,9 +479,10 @@
             HMMer.set_hmm_scanned(gbk.genes[0])
             gbk.genes[0].hsps[0].alignment.save()
 
-        # all distances done (1-2, 1-3, 2-3)
-        network = gen_mock_network(gbks, gbks)
-        network.export_distances_to_db()
+        # only one distance done. (1-2, missing 1-3 and 2-3)
+        edges = gen_mock_edge_list(gbks[0:3])
+        for edge in edges:
+            bs_comparison.save_edge_to_db(edge)
 
         expected_state = bs_enums.COMPARISON_TASK.ALL_DONE
         actual_state = get_comparison_data_state(gbks)
