--- conflicted
+++ resolved
@@ -24,20 +24,9 @@
 
 # from this module
 from .binning import RecordPairGenerator, RecordPair
-<<<<<<< HEAD
-from .legacy_bins import LEGACY_WEIGHTS
+from .binning import LEGACY_WEIGHTS
 from .extend import extend, reset, check
 from .lcs import find_domain_lcs_region, find_domain_lcs_protocluster
-=======
-from .binning import LEGACY_WEIGHTS
-from .legacy_extend import (
-    legacy_needs_expand_pair,
-    expand_glocal,
-    check_expand,
-    reset_expansion,
-)
-from .legacy_lcs import legacy_find_cds_lcs
->>>>>>> 69edad4b
 
 T = TypeVar("T")
 
