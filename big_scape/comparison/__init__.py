--- conflicted
+++ resolved
@@ -26,9 +26,6 @@
     "legacy_bin_generator",
     "legacy_get_class",
     "save_edge_to_db",
-<<<<<<< HEAD
     "lcs",
-=======
     "save_edges_to_db",
->>>>>>> 4bd99589
 ]