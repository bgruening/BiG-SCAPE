"""Contains code to create and manage comparison objects"""
from .binning import (
    RecordPair,
    RecordPairGenerator,
    QueryToRefRecordPairGenerator,
    RefToRefRecordPairGenerator,
    MissingRecordPairGenerator,
    ConnectedComponentPairGenerator,
    generate_mix_bin,
    legacy_bin_generator,
    legacy_get_class,
    as_class_bin_generator,
    get_weight_category,
    get_record_category,
)
from .comparable_region import ComparableRegion
from .legacy_workflow_alt import generate_edges
from .utility import (
    save_edge_to_db,
    save_edges_to_db,
    get_edge_param_id,
    get_edge_weight,
)

from . import lcs
from . import extend

__all__ = [
    "RecordPair",
    "RecordPairGenerator",
    "QueryToRefRecordPairGenerator",
    "RefToRefRecordPairGenerator",
    "MissingRecordPairGenerator",
    "ConnectedComponentPairGenerator",
    "generate_mix_bin",
    "ComparableRegion",
    "generate_edges",
    "legacy_bin_generator",
    "legacy_get_class",
    "as_class_bin_generator",
    "get_weight_category",
    "get_record_category",
    "save_edge_to_db",
    "save_edges_to_db",
<<<<<<< HEAD
    "lcs",
    "extend",
=======
    "get_edge_param_id",
    "get_edge_weight",
>>>>>>> 69edad4b
]<|MERGE_RESOLUTION|>--- conflicted
+++ resolved
@@ -42,11 +42,8 @@
     "get_record_category",
     "save_edge_to_db",
     "save_edges_to_db",
-<<<<<<< HEAD
     "lcs",
     "extend",
-=======
     "get_edge_param_id",
     "get_edge_weight",
->>>>>>> 69edad4b
 ]