"""Contains functions to mimic legacy output as seen in BiG-SCAPE 1.0"""

# from python
import json
import shutil
from distutils import dir_util
from pathlib import Path
from typing import Any
from sqlalchemy import select

# from other modules
from big_scape.data import DB
from big_scape.comparison import RecordPairGenerator, legacy_get_class
from big_scape.genbank import GBK, CDS, BGCRecord
from big_scape.enums import SOURCE_TYPE
<<<<<<< HEAD
from big_scape.comparison import get_record_category
=======
from big_scape.trees import generate_newick_tree
>>>>>>> 69e27843

import big_scape.network.network as bs_network
import big_scape.network.utility as bs_network_utility


def copy_base_output_templates(output_dir: Path):
    """Copy the base output html/javascript templates to an output
    directory

    Args:
        output_dir (Path): main output directory
    """

    template_root = Path("big_scape/output/html_template")
    template_dir = template_root / "output"

    # copy html content
    dir_util.copy_tree(str(template_dir), str(output_dir), verbose=False)

    # networks subfolders
    output_network_root = output_dir / "html_content/networks"

    if not output_network_root.exists():
        output_network_root.mkdir(exist_ok=True)


def prepare_cutoff_folder(output_dir: Path, label: str, cutoff: float) -> None:
    """Prepare a folder for a given cutoff output

    Args:
        output_dir (Path): base output directory
        label (str): run label
        cutoff (float): cutoff value
    """
    # networks subfolders
    output_network_root = output_dir / "html_content/networks"

    cutoff_path = output_network_root / f"{label}_c{cutoff}"

    cutoff_path.mkdir(exist_ok=True)

    template_root = Path("big_scape/output/html_template")
    overview_template = template_root / "overview_html"

    # copy overview html
    shutil.copy(str(overview_template), str(cutoff_path / "overview.html"))


def prepare_pair_generator_folder(
    output_dir: Path, label: str, cutoff: float, pair_generator: RecordPairGenerator
) -> None:
    """Prepare the output folder for a pair_generator under a cutoff

    Args:
        output_dir (Path): output folder
        label (str): run label
        cutoff (float): cutoff value
        pair_generator (BGCBin): BGC pair_generator
    """
    # networks subfolders
    output_network_root = output_dir / "html_content/networks"

    cutoff_path = output_network_root / f"{label}_c{cutoff}"

    pair_generator_path = cutoff_path / pair_generator.label

    pair_generator_path.mkdir(exist_ok=True)

    template_root = Path("big_scape/output/html_template")
    pair_generator_template = template_root / "index_html"

    shutil.copy(str(pair_generator_template), str(pair_generator_path / "index.html"))


def generate_pfams_js(output_dir: Path, pfam_info: list[tuple[str, str, str]]) -> None:
    """Generate the pfam.js file needed to show the correct PFAM domain colors

    Args:
        output_dir (Path): main output directory
        pfam_info (list[tuple[str]]): A list of tuples containing pfam information. Each tuple
        contains an accession, a name and a description
    """

    # gather color information
    pfam_colors_file_path = Path("big_scape/output/domain_colors.tsv")

    # make accession to color dictionary
    pfam_colors_dict = {}
    with open(pfam_colors_file_path, mode="r", encoding="utf8") as pfam_colors_file:
        for line in pfam_colors_file:
            line_parts = line.rstrip().split("\t")
            pfam_colors_dict[line_parts[0]] = line_parts[1]

    pfams_data = {}

    for info in pfam_info:
        accession, name, description = info

        # trim version number
        accession = accession[:7]

        # default to white
        color = pfam_colors_dict.get(accession, "255,255,255")

        pfams_data[accession] = {
            "col": color,
            "name": name,
            "desc": description,
        }

    pfams_path = output_dir / Path("html_content/js/pfams.js")

    with open(pfams_path, "w") as run_data_js:
        run_data_js.write(
            "var pfams={};\n".format(
                json.dumps(pfams_data, indent=4, separators=(",", ":"), sort_keys=True)
            )
        )


def generate_run_data_js(
    run: dict,
    cutoff: float,
    gbks: list[GBK],
):
    """Generate the run_data.js file needed for the html output

    structure:

    "duration": string,
    "start_time": string.
    "end_time": string,
    "parameters": string,
    "input": {
        "accession": [
            {
                "id": string,
                "label": string,
            }
        ],
        "accession_newick": ?[],
        "bgc": [
            {
                "acc": int,
                "class": int, (refers to one of the class_idx below)
                "id": string,
            }
        ]
    },
    "networks": [
        {
            "label": string, (e.g. PKSother. these are the pair_generators. can also be "mix")
            "families": [
                "label": "FAM_xxxxx",
                "members": int[], (refers to bgc index above),
                "mibig": ?[]
            ],
            "families_similarity": [[[]]], (some sort of similarity matrix),
        }
    ]

    Args:
        output_dir (Path): main output path
        label (str): label of the run
        cutoff (float): cutoff to generate the run_data.js for
        gbks (list[GBK]): full list of GBKs used in the analysis
    """

    output_dir = run["output_dir"]
    label = run["label"]

    run_data: dict[str, Any] = {
        "duration": str(run["duration"])[:-7],
        "start_time": str(run["start_time"])[:-7],
        "end_time": str(run["end_time"])[:-7],
        "mode": run["mode"],
        "input_dir": str(run["input_dir"].name) if run["input_dir"] else "None",
        "output_dir": str(run["output_dir"].name) if run["output_dir"] else "None",
        "reference_dir": str(run["reference_dir"].name)
        if run["reference_dir"]
        else "None",
        "query_path": str(run["query_bgc_path"].name)
        if run["query_bgc_path"]
        else "NA",
        "mibig": run["mibig_version"] if run["mibig_version"] else "None",
        "record_type": run["record_type"].name.title(),
        "min_bgc_length": run["min_bgc_length"],
        "classify": "Legacy Groups"
        if run["legacy_classify"]
        else run["classify"].name.title()
        if run["classify"]
        else "Not Classify",
        "weights": "Legacy Weights" if run["legacy_weights"] else "Mix",
        "alignment_mode": run["alignment_mode"].name.title(),
        "include_singletons": "NA"
        if "include_singletons" not in run.keys()
        else ("Yes" if run["include_singletons"] else "No"),
        "input": {
            "accession": [],
            "accession_newick": [],
            "bgc": [],
        },
        "networks": [],
    }

    # these are mostly index dictionaries needed for certain fields
    members: dict[GBK, int] = {}
    genomes: dict[str, int] = {}
    class_idx: dict[str, int] = {}

    for idx, gbk in enumerate(gbks):
        if gbk.region is None:
            continue

        # add to idx dict
        members[gbk] = len(members)

        # build accs
        if "organism" in gbk.metadata:
            organism = gbk.metadata["organism"]
        else:
            organism = "Unknown"

        if organism not in genomes:
            # set to new id of run data accessions
            genomes[organism] = len(run_data["input"]["accession"])
            # add to run dat accessions
            run_data["input"]["accession"].append(
                {
                    "id": f"genome_{genomes[organism]}",
                    "label": organism,
                }
            )

        # acc id of gbk
        region_acc_idx = genomes[organism]

        # class id
        # product hybrids of AS4 and under dealt with here and in legacy_bin_generator
        product = ".".join(gbk.region.product.split("-"))
        region_class = legacy_get_class(product)

        if region_class not in class_idx:
            class_idx[region_class] = len(class_idx)

        region_class_idx = class_idx[region_class]

        region_id = str(gbk.path.name)

        # add to list of bgc
        run_data["input"]["bgc"].append(
            {"acc": region_acc_idx, "class": region_class_idx, "id": region_id}
        )

        if cutoff not in gbk.region._families:
            continue

    # now we have accession list, bgc and families. we can ignore accession_newick for
    # now. construct the classes as the last run_data.input fields
    # order of dict keys guaranteed since python 3.7
    run_data["input"]["classes"] = [
        {"label": classkey} for classkey in list(class_idx.keys())
    ]

    output_network_root = output_dir / Path("html_content/networks")
    cutoff_path = output_network_root / Path(f"{label}_c{cutoff}")
    run_data_js_path = cutoff_path / Path("run_data.js")

    with open(run_data_js_path, "w") as run_data_js:
        run_data_js.write(
            "var run_data={};\n".format(
                json.dumps(run_data, indent=4, separators=(",", ":"), sort_keys=True)
            )
        )
        run_data_js.write("dataLoaded();\n")


def add_run_data_network(
    output_dir: Path,
    label: str,
    cutoff: float,
    pair_generator: RecordPairGenerator,
    families_members: dict[int, list[int]],
) -> None:
    """Add run data to the run_data.js file for the given pair_generator with a given cutoff

    Args:
        output_dir (Path): output directory
        label (str): run label
        cutoff (float): cutoff
        pair_generator (BGCBin): BGC pair_generator
        families_members (dict[int, list[int]]): a dictionary with family ids as keys
        and a list of region indexes as values
    """
    output_network_root = output_dir / Path("html_content/networks")
    cutoff_path = output_network_root / Path(f"{label}_c{cutoff}")
    run_data_js_path = cutoff_path / Path("run_data.js")

    run_data = read_run_data_js(run_data_js_path)

    run_data["networks"].append(
        {
            "label": pair_generator.label,
            "families": [],
            "families_similarity": [],
        }
    )

    for family_idx, family_members in families_members.items():
        run_data["networks"][-1]["families"].append(
            {
                "label": f"FAM_{family_idx:0>5}",
                "members": family_members,
                "mibig": [],
            }
        )

    with open(run_data_js_path, "w") as run_data_js:
        run_data_js.write(
            "var run_data={};\n".format(
                json.dumps(run_data, indent=4, separators=(",", ":"), sort_keys=True)
            )
        )
        run_data_js.write("dataLoaded();\n")


def read_bigscape_results_js(bigscape_results_js_path: Path) -> list[Any]:
    """Reads an existing bigscape_results_js into a dictionary by stripping the
    JavaScript parts and decoding the JSON content

    Args:
        bigscape_results_js_path (Path): path to the existing bigscape_results.js

    Returns:
        list[Any]: the bigscape_results.js content as an object
    """

    lines = []
    with open(bigscape_results_js_path, mode="r", encoding="utf-8") as bigscape_results:
        # first line has the "var bigscape_Results = " bit we want to get rid of
        first_line = bigscape_results.readline()
        bracket_idx = first_line.index("[")
        remove_left = bracket_idx
        lines.append(first_line[remove_left:])

        lines.extend(bigscape_results.readlines())

    # last one has a semicolon at the end. remove it
    lines[-1] = lines[-1][:1]

    return json.loads("".join(lines))


def read_run_data_js(run_data_js_path: Path) -> dict[str, Any]:
    """Reads an existing run_data.js into a dictionary by stripping the
    JavaScript parts and decoding the JSON content

    Args:
        run_data_js_path (Path): path to the existing run_data.js

    Returns:
        dict[Any]: the run_data.js content as an object
    """

    lines = []
    with open(run_data_js_path, mode="r", encoding="utf-8") as bigscape_results:
        # first line has the "var bigscape_Results = " bit we want to get rid of
        first_line = bigscape_results.readline()
        bracket_idx = first_line.index("{")
        remove_left = bracket_idx
        lines.append(first_line[remove_left:])

        lines.extend(bigscape_results.readlines())

    # last line is the dataLoaded(); statement. remove it
    lines.pop()

    # last line after that has a semicolon at the end. remove the semicolon
    lines[-1] = lines[-1][:1]

    return json.loads("".join(lines))


def generate_bigscape_results_js(output_dir: Path, label: str, cutoff: float) -> None:
    """Generates the bigscape_results.js found under output/html_content/js

    This function will open an existing file and append a new result, just like v1
    If a result with a label already exists, the networks in that run are cleared.
    Networks are appended to later when each pair_generator is generated

    structure of bigscape_results.js:


    {
        "networks": [ // per pair_generator
            {
                "css": string, (e.g. PKSother. mix uses 'Others'),
                "label": string, (appears at the top of the overview as a tab),
                "name": string, (appears at the network overview as a tab)
            }
        ]
    }

    Args:
        output_dir (Path): main output directory
        label (str): label of the run
        cutoff (float): cutoff to generate bigscape_results for
    """

    bigscape_results_js_path = output_dir / "html_content/js/bigscape_results.js"

    if bigscape_results_js_path.exists():
        bigscape_results = read_bigscape_results_js(bigscape_results_js_path)
    else:
        bigscape_results = []

    # check if run is already there. if so we can re use it
    cutoff_label = f"{label}_c{cutoff:.1f}"
    bigscape_result = None
    for existing_result in bigscape_results:
        if existing_result["label"] == cutoff_label:
            bigscape_result = existing_result
            # we will reset the networks list in case it has changed
            bigscape_result["networks"] = []
            break

    if bigscape_result is None:
        bigscape_results.append({"label": cutoff_label, "networks": []})

        bigscape_result = bigscape_results[-1]

    with open(bigscape_results_js_path, "w") as run_data_js:
        run_data_js.write(
            "var bigscape_results={};\n".format(
                json.dumps(
                    bigscape_results, indent=4, separators=(",", ":"), sort_keys=True
                )
            )
        )


def add_bigscape_results_js_network(
    output_dir: Path, label: str, cutoff: float, pair_generator: RecordPairGenerator
) -> None:
    """Add cutoff and network data to an existing bigscape_results.js file

    Args:
        output_dir (Path): output directory
        label (str): run label
        cutoff (float): cutoff value
        pair_generator (BGCBin): BGC pair_generator

    Raises:
        FileNotFoundError: Raised when the bigscape_results.js file does not exist
    """
    bigscape_results_js_path = output_dir / "html_content/js/bigscape_results.js"

    if not bigscape_results_js_path.exists():
        raise FileNotFoundError("bigscape_results.js not found when it should exist!")

    bigscape_results = read_bigscape_results_js(bigscape_results_js_path)

    # check if run is already there. if so we can re use it
    cutoff_label = f"{label}_c{cutoff:.1f}"
    bigscape_result: dict[str, Any] = {"label": cutoff_label, "networks": []}

    for existing_result in bigscape_results:
        if existing_result["label"] == cutoff_label:
            bigscape_result = existing_result
            break

    # the following is a bit confusing because the mix class uses some different values
    css = pair_generator.label
    label = pair_generator.label

    # one exception to the above values is the mix pair_generator, which uses others as a CSS class
    if pair_generator.label == "mix":
        css = "Others"
        label = "mix"

    bigscape_result["networks"].append(
        {
            "css": css,
            "label": label,
            "name": pair_generator.label,
        }
    )

    with open(bigscape_results_js_path, "w") as run_data_js:
        run_data_js.write(
            "var bigscape_results={};\n".format(
                json.dumps(
                    bigscape_results, indent=4, separators=(",", ":"), sort_keys=True
                )
            )
        )


def generate_bs_data_js_orfs_domains(cds: CDS) -> list[dict[str, Any]]:
    """Generate the domains for the orfs field in a bs_data.js file

    Args:
        cds (CDS): Coding Domain Sequence object

    Returns:
        list[dict[str: Any]]: A list of domains in the form of dictionaries with
        bitscores, accessions, start coordinates and stop coordinates
    """
    domains = []
    for hsp in cds.hsps:
        domains.append(
            {
                "bitscore": hsp.score,
                "code": hsp.domain[:7],  # trim version number
                "start": hsp.env_start,
                "end": hsp.env_stop,
            }
        )
    return domains


def generate_bs_data_js_orfs(gbk: GBK) -> Any:
    """Generate the orf fields for an existing bs_data.js file

    Args:
        gbk (GBK): GBK file

    Returns:
        Any: A dictionary object representing an ORF as understood by the big-scape
        output page
    """
    orfs = []
    for idx, cds in enumerate(gbk.genes):
        orfs.append(
            {
                "id": f"{gbk.path.name[:-4]}_ORF{idx+1}",
                "start": cds.nt_start,
                "end": cds.nt_stop,
                "strand": cds.strand if cds.strand else 1,
                "domains": generate_bs_data_js_orfs_domains(cds),
            }
        )
    return orfs


def generate_bs_data_js(
    output_dir: Path,
    label: str,
    cutoff: float,
    pair_generator: RecordPairGenerator,
):
    """Generates the bs_data.js file located at
    output/html_content/networks/[label]/[pair_generator]

    structure:
    [
        {
            "desc": str, (e.g. Streptomyces coelicolor A3(2) complete genome)
            "start: int,
            "end": int,
            "id": str, (e.g. AL645882.2.cluster010),
            "mibig": bool,
            "source": str, (e.g. mibig, reference, or query),
            "record_start": int, (e.g. cds boundaries of protocluster, index starts at 1)
            "record_stop": int,
            "orfs": [
                {
                    "domains": [
                        {
                            "bitscore": float,
                            "code": str, (e.g. PF08241.14),
                            "start": int, (env start I am guessing)
                            "end": int
                        }
                    ],
                    "id": str, (e.g. AL645882.2.cluster010_ORF1),
                    "start": int,
                    "end": int,
                    "strand": int (1 or -1)
                }
            ]
        }
    ]

    Args:
        output_dir (Path): main output directory
        label (str): _description_
        cutoff (float): cutoff to generate results for
        pair_generator (str): pair_generator to generate results for
    """
    output_network_root = output_dir / Path("html_content/networks")
    cutoff_path = output_network_root / Path(f"{label}_c{cutoff}")
    pair_generator_path = cutoff_path / pair_generator.label

    bs_data = []

    # go through all gbks. no need to go through the network
    for record in pair_generator.source_records:
        if record.parent_gbk is None:
            raise AttributeError("Record parent GBK is not set!")

        rec_cds = record.get_cds()
        rec_start = rec_cds[0].orf_num
        rec_stop = rec_cds[-1].orf_num
        gbk = record.parent_gbk
        organism = "Unknown"
        if "organism" in gbk.metadata:
            organism = gbk.metadata["organism"]

        bs_data.append(
            {
                "desc": organism,
                "start": 1,
                "end": len(gbk.nt_seq),
                "id": gbk.path.name,
                "mibig": gbk.source_type == SOURCE_TYPE.MIBIG,
                "source": gbk.source_type.name.lower(),
                "record_start": rec_start,
                "record_stop": rec_stop,
                "orfs": generate_bs_data_js_orfs(gbk),
            }
        )

    bs_data_path = pair_generator_path / "bs_data.js"

    with open(bs_data_path, "w", encoding="utf-8") as bs_data_js:
        bs_data_js.write(
            "var bs_data={};\ndataLoaded('bs_data');\n".format(
                json.dumps(
                    bs_data,
                    indent=4,
                    separators=(",", ":"),
                    sort_keys=True,
                )
            )
        )


def generate_bs_networks_js_sim_matrix(
    cutoff: float,
    pair_generator: RecordPairGenerator,
) -> list[list[float]]:
    """Generate a similarity matrix for the bs_networks.js file

    Args:
        cutoff (float): cutoff value
        pair_generator (BGCBin): BGC pair_generator
        network (BSNetwork): network object

    Returns:
        list[list[float]]: a similarity matrix
    """
    edges = bs_network.get_edges(pair_generator.record_ids, cutoff)

    adj_list = bs_network_utility.edge_list_to_adj_list(edges)

    # the above adjacency list is likely not ordered in the same way as the entries in
    # the pair_generator, which are eventually used to determine the order of records in the output
    # files. Go through the records in the same order as the pair_generator and create a sparse
    # matrix from that
    # the adjacency list contains edges, also. these contain distances. convert to sim
    # by subracting distance from 1

    sparse_matrix = []

    for record_idx, record_a in enumerate(pair_generator.source_records):
        a_record_id = record_a._db_id

        sparse_row = []
        # the sparse matrix is the 'lower half' of a full similarity matrix.
        # this means that if we are on the third element, matrix so far should look like
        # 1
        # 1 2
        # 1 2 3
        # obviously this means that the last element in each row should always be 1.0
        # and we are iterating "behind" the current element
        for record_b in pair_generator.source_records[:record_idx]:
            # assume similarity is 0.0
            similarity = 0.0

            # but if we find an entry in the adjacency list this can change
            if a_record_id in adj_list:
                if record_b._db_id in adj_list[a_record_id]:
                    similarity = adj_list[a_record_id][record_b._db_id]

            sparse_row.append(similarity)

        # add the 1.0 to the end
        sparse_row.append(1.0)

        sparse_matrix.append(sparse_row)

    return sparse_matrix


def fetch_lcs_from_db(a_id: int, b_id: int, weights: str) -> dict[str, Any]:
    """Find the lcs start, stop and direction for a pair of records in the database

    Args:
        a_id (int): record db id of region a
        b_id (int): record db id of region b
        weights (str): weights used in analysis
    """
    if DB.metadata is None:
        raise RuntimeError("Database metadata is None!")
    dist_table = DB.metadata.tables["distance"]
    select_query = (
        dist_table.select()
        .where(dist_table.c.region_a_id != dist_table.c.region_b_id)
        .where(dist_table.c.region_a_id.in_((a_id, b_id)))
        .where(dist_table.c.region_b_id.in_((a_id, b_id)))
        .where(dist_table.c.weights == weights)
        .compile()
    )
    result = DB.execute(select_query).fetchone()
    if result is None:
        raise RuntimeError(
            "LCS not found in database (%s %s %s)" % (a_id, b_id, weights)
        )
    return dict(result._mapping)


def adjust_lcs_to_all_genes(
    result: dict[str, Any],
    family_db_id: int,
    bgc_db_id: int,
    fam_gbk: GBK,
    bgc_gbk: GBK,
    domain_genes_to_all_genes: dict[int, dict[int, int]],
    domain_count_gene: dict[int, list[int]],
) -> tuple[int, int, bool]:
    """Adjust boundaries of lcs from only genes with domains to all present genes

    Args:
        result (dict[str, Any]): database distance row with lcs information
        family_db_id (int): database record id of family exemplar
        bgc_db_id (int): database record id of family member
        fam_gbk (GBK): family exemplar GBK
        bgc_gbk (GBK): family member GBK
        domain_genes_to_all_genes (dict[int, dict[int, int]]): maps indices from genes
            with domains to all present genes
        domain_count_gene (dict[int, list[int]]): contains the number of domains each
            gene contains

    Returns:
        tuple[int, int, bool]: adjusted a_start, b_start and reverse
    """
    if result["region_a_id"] == family_db_id:
        a_start = result["lcs_a_start"]
        a_stop = result["lcs_a_stop"]
        b_start = result["lcs_b_start"]
        reverse = result["reverse"]
        length = abs(a_start - a_stop)  # seed length
        a_start = domain_genes_to_all_genes[family_db_id][a_start]
        if length == 0:
            pass

        elif reverse:
            b_start = domain_genes_to_all_genes[bgc_db_id][
                len(domain_count_gene[bgc_db_id]) - b_start - 1
            ]
        else:
            b_start = domain_genes_to_all_genes[bgc_db_id][b_start]

    elif result["region_b_id"] == family_db_id:
        a_start = result["lcs_b_start"]
        a_stop = result["lcs_b_stop"]
        b_start = result["lcs_a_start"]
        reverse = result["reverse"]
        length = abs(a_start - a_stop)  # seed length
        if length == 0:
            pass
        elif reverse:
            a_start = domain_genes_to_all_genes[family_db_id][
                len(domain_count_gene[family_db_id]) - a_start - length
            ]
            b_start = domain_genes_to_all_genes[bgc_db_id][b_start + length - 1]
        else:
            a_start = domain_genes_to_all_genes[family_db_id][a_start]
            b_start = domain_genes_to_all_genes[bgc_db_id][b_start]

    # TODO: adjust lcs bounds for protocluster/protocore mode once lcs is implemented
    # a_start, b_start = adjust_lcs_record_bounds(
    #     a_start, b_start, fam_rec, bgc_rec, reverse
    # )

    if length == 0:
        length = 1
        # let's try aligning using the genes with most domains
        # after all, they ended up being in the same GCF
        # for some reason
        x = max(domain_count_gene[family_db_id])
        x = domain_count_gene[family_db_id].index(x)
        a_start = domain_genes_to_all_genes[family_db_id][x]

        y = max(list(domain_count_gene[bgc_db_id]))
        y = domain_count_gene[bgc_db_id].index(y)

        # check orientation
        if (
            fam_gbk.genes[domain_genes_to_all_genes[family_db_id][x]].strand
            == bgc_gbk.genes[domain_genes_to_all_genes[bgc_db_id][y]].strand
        ):
            b_start = domain_genes_to_all_genes[bgc_db_id][y]
            reverse = False
        else:
            b_start = domain_genes_to_all_genes[bgc_db_id][
                len(domain_count_gene[bgc_db_id]) - y - 1
            ]
            reverse = True
    return a_start, b_start, reverse


def generate_bs_families_alignment(
    bs_families: dict[int, list[int]], pair_generator: RecordPairGenerator
):
    """Generate list of dictionaries with information on bgc alignment of family members"""
    bs_families_alignment = []
    records = pair_generator.source_records
    # dictionary maps bgc to all orfs that contain domains
    domain_genes_to_all_genes: dict[int, dict[int, int]] = {}
    # dictionary maps bgc to list of domain count per gene
    domain_count_gene: dict[int, list[int]] = {}

    for family_db_id, family_members in bs_families.items():
        # collects records within this GCF
        family_records = [records[bgc_num] for bgc_num in family_members]
        family_member_db_ids = [rec._db_id for rec in family_records]
        fam_record_idx = family_member_db_ids.index(family_db_id)
        fam_gbk = family_records[fam_record_idx].parent_gbk
        if fam_gbk is None:
            raise AttributeError("Record parent GBK is not set!")
        for bgc, bgc_db_id in zip(family_members, family_member_db_ids):
            bgc_gbk = records[bgc].parent_gbk
            if bgc_gbk is None:
                raise AttributeError("Record parent GBK is not set!")
            if bgc_db_id is None:
                raise AttributeError("Record has no database id!")
            domain_genes_to_all_genes[bgc_db_id] = {}
            domain_count_gene[bgc_db_id] = []
            has_domains = 0
            for cds_idx, cds in enumerate(bgc_gbk.genes):
                if len(cds.hsps) > 0:
                    domain_count_gene[bgc_db_id].append(len(cds.hsps))
                    domain_genes_to_all_genes[bgc_db_id][has_domains] = cds_idx
                    has_domains += 1

        ref_genes_ = set()
        aln = []
        for bgc, bgc_db_id in zip(family_members, family_member_db_ids):
            bgc_gbk = records[bgc].parent_gbk
            if bgc_gbk is None:
                raise AttributeError("Record parent GBK is not set!")
            if bgc_db_id is None:
                raise AttributeError("Record has no database id!")

            if bgc_db_id == family_db_id:
                aln.append([[gene_num, 0] for gene_num in range(len(bgc_gbk.genes))])
            else:
                result = fetch_lcs_from_db(
                    family_db_id, bgc_db_id, pair_generator.weights
                )
                a_start, b_start, reverse = adjust_lcs_to_all_genes(
                    result,
                    family_db_id,
                    bgc_db_id,
                    fam_gbk,
                    bgc_gbk,
                    domain_genes_to_all_genes,
                    domain_count_gene,
                )
                ref_genes_.add(a_start)

                bgc_algn = []
                for gene_num in range(len(bgc_gbk.genes)):
                    if gene_num == b_start:
                        if reverse:
                            bgc_algn.append([a_start, -100])
                        else:
                            bgc_algn.append([a_start, 100])
                    else:
                        bgc_algn.append([-1, 100])
                aln.append(bgc_algn)

        ref_genes = list(ref_genes_)

        fam_alignment = {
            "id": "FAM_{:05d}".format(family_db_id),
            "ref": family_members[fam_record_idx],
            "newick": generate_newick_tree(
                family_records, fam_record_idx, family_members
            ),
            "ref_genes": ref_genes,
            "aln": aln,
        }
        bs_families_alignment.append(fam_alignment)
    return bs_families_alignment


def generate_bs_families_members(
    cutoff: float,
    pair_generator: RecordPairGenerator,
) -> dict[int, list[int]]:
    """Generate a dictionary where keys are family indexes and values are list of region
    indexes that belong to that family

    Args:
        cutoff (float): cutoff value
        pair_generator (BGCBin): BGC pair_generator

    Returns:
        dict[int, list[int]]: family to member regions index
    """
    # get a dictionary of node id to family id
    node_family = {}

    if not DB.metadata:
        raise RuntimeError("DB.metadata is None")

    # get all families from the database
    bgc_families_table = DB.metadata.tables["bgc_record_family"]

    select_statement = (
        bgc_families_table.select()
        .where(bgc_families_table.c.record_id.in_(pair_generator.record_ids))
        .where(bgc_families_table.c.cutoff == cutoff)
    )

    result = DB.execute(select_statement).fetchall()

    for row in result:
        node_family[row.record_id] = row.family

    families_members: dict[int, list[int]] = {}

    for idx, record in enumerate(pair_generator.source_records):
        record_id = record._db_id

        if record_id is None:
            raise AttributeError("Record id is None!")

        if record_id not in node_family:
            families_members[record_id] = [idx]
            continue

        family_id = node_family[record_id]

        if family_id not in families_members:
            families_members[family_id] = []

        families_members[family_id].append(idx)

    return families_members


def generate_bs_networks_families(
    families_members: dict[int, list[int]]
) -> list[dict[str, Any]]:
    """Generate a list object that represents the families that are present in a network
    and the regions that are members of that family for the bs_networks.js file

    Args:
        families_members (dict[int, list[int]]): family to member regions index
    """
    networks_families: list[dict[str, Any]] = []
    for family_idx, family_members in families_members.items():
        networks_families.append(
            {
                "id": f"FAM_{family_idx:0>5}",
                "members": family_members,
            }
        )
    return networks_families


def generate_bs_networks_js(
    output_dir: Path,
    label: str,
    cutoff: float,
    pair_generator: RecordPairGenerator,
    bs_families: dict[int, list[int]],
):
    """Generates the bs_networks.js file located at
    output/html_content/networks/[label]/[pair_generator]

    There are four components to this file:
    bs_similarity
    bs_families
    bs_families_alignment
    bs_similarity_families

    each have their own function to generate the objects, and are written to a file here

    Since this is annoying to do, we're not going to attempt re-reading and appending
    to an existing file. we just overwrite.

    Args:
        output_dir (Path): main output directory
        label (str): label of the run
        network (BSNetwork): BiG-SCAPE network object of nodes (bgcs/regions) and edges
        gbks (list[GBK]): Full list of GBK files TODO: may not be needed. remove?
        cutoff (float): cutoff to generate results for
        pair_generator (str): pair_generator to generate results for
    """
    output_network_root = output_dir / Path("html_content/networks")
    cutoff_path = output_network_root / Path(f"{label}_c{cutoff}")
    pair_generator_path = cutoff_path / pair_generator.label

    bs_networks_js_path = pair_generator_path / "bs_networks.js"

    # TODO: replace with functions to generate objects
    networks_families = generate_bs_networks_families(bs_families)
    bs_similarity: list[Any] = generate_bs_networks_js_sim_matrix(
        cutoff, pair_generator
    )
    bs_families_alignment: list[Any] = generate_bs_families_alignment(
        bs_families, pair_generator
    )
    bs_similarity_families: list[Any] = []

    with open(bs_networks_js_path, "w") as bs_networks_js:
        bs_networks_js.write(
            "var bs_similarity={};\n".format(
                json.dumps(
                    bs_similarity,
                    indent=4,
                    separators=(",", ":"),
                    sort_keys=True,
                )
            )
        )

        bs_networks_js.write(
            "var bs_families={};\n".format(
                json.dumps(
                    networks_families,
                    indent=4,
                    separators=(",", ":"),
                    sort_keys=True,
                )
            )
        )

        bs_networks_js.write(
            "var bs_families_alignment={};\n".format(
                json.dumps(
                    bs_families_alignment,
                    indent=4,
                    separators=(",", ":"),
                    sort_keys=True,
                )
            )
        )

        bs_networks_js.write(
            "var bs_similarity_families={};\n".format(
                json.dumps(
                    bs_similarity_families,
                    indent=4,
                    separators=(",", ":"),
                    sort_keys=True,
                )
            )
        )

        bs_networks_js.write("dataLoaded('bs_networks');\n")


def legacy_prepare_output(
    output_dir: Path, pfam_info: list[tuple[str, str, str]]
) -> None:
    """Prepare the base output files for the run. These are not specific to cutoffs or
    to pair_generators

    Args:
        output_dir (Path): output directory
        pfam_info (list[tuple(str, str, str)]): A list of tuples containing information
        about the PFAM entries used in this analysis. tuples correspond to the accession
        name and description of a pfam entry
    """
    copy_base_output_templates(output_dir)

    generate_pfams_js(output_dir, pfam_info)


def legacy_prepare_cutoff_output(run: dict, cutoff: float, gbks: list[GBK]) -> None:
    """Prepare output data for a given cutoff value

    Args:
        output_dir (Path): output directory
        label (str): run label
        cutoff (float): cutoff value
        gbks (list[GBK]): list of gbks used in the analysis
    """
    prepare_cutoff_folder(run["output_dir"], run["label"], cutoff)

    generate_bigscape_results_js(run["output_dir"], run["label"], cutoff)

    generate_run_data_js(run, cutoff, gbks)


def legacy_prepare_bin_output(
    run: dict, cutoff: float, pair_generator: RecordPairGenerator
) -> None:
    """Prepare output data for a given pair_generator at a given cutoff value

    Args:
        output_dir (Path): output directory
        label (str): run label
        cutoff (float): cutoff value
        pair_generator (BGCBin): BGC pair_generator
    """

    output_dir = run["output_dir"]
    label = run["label"]

    prepare_pair_generator_folder(output_dir, label, cutoff, pair_generator)
    generate_bs_data_js(output_dir, label, cutoff, pair_generator)
    add_bigscape_results_js_network(output_dir, label, cutoff, pair_generator)


def legacy_generate_bin_output(
    run: dict,
    cutoff: float,
    pair_generator: RecordPairGenerator,
) -> None:
    """Generate the network data from a pair_generator from cutoff filtering and affinity
    propagation

    Args:
        output_dir (Path): output directory
        label (str): run label
        cutoff (float): cutoff value
        pair_generator (BGCBin): BGC pair_generator
        network (BSNetwork): the network object for the pair_generator
    """
    output_dir = run["output_dir"]
    label = run["label"]

    families_members = generate_bs_families_members(cutoff, pair_generator)
    # networks_families = generate_bs_networks_families(families_members)

    add_run_data_network(output_dir, label, cutoff, pair_generator, families_members)
<<<<<<< HEAD
    generate_bs_networks_js(
        output_dir, label, cutoff, pair_generator, networks_families
    )
    write_clustering_file(run, cutoff, pair_generator)
    write_cutoff_network_file(run, cutoff, pair_generator)


def write_record_annotations_file(run, cutoff, all_bgc_records) -> None:
    """Writes the record annotations file to the output directory
    Formerly Network_Annotations_Full.tsv

    Args:
        run (dict): contains the run parameters
        cutoff (float): distance metric cutoff
        all_bgc_records (list): contains all bgc records in this run

    Raises:
        RuntimeError: if database not available
    """

    output_dir = run["output_dir"]
    label = run["label"]
    output_network_root = output_dir / "html_content/networks"
    cutoff_path = output_network_root / f"{label}_c{cutoff}"
    record_annotations_path = cutoff_path / "record_annotations.tsv"

    if not DB.metadata:
        raise RuntimeError("DB.metadata is None")
    bgc_record_table = DB.metadata.tables["bgc_record"]
    gbk_table = DB.metadata.tables["gbk"]

    with open(record_annotations_path, "w") as record_annotations_file:
        header = "\t".join(
            [
                "GBK",
                "Record_Type",
                "Record_Number",
                "Class",
                "Category",
                "Organism",
                "Taxonomy",
                "Description",
            ]
        )
        record_annotations_file.write(header + "\n")

        for record in all_bgc_records:
            record_id = record._db_id

            select_statment = select(
                bgc_record_table.c.gbk_id,
                bgc_record_table.c.record_number,
                bgc_record_table.c.record_type,
                bgc_record_table.c.product,
            ).where(bgc_record_table.c.id == record_id)
            gbk_id, record_number, record_type, product = DB.execute(
                select_statment
            ).fetchone()

            category = get_record_category(record)

            select_statment = select(
                gbk_table.c.path,
                gbk_table.c.organism,
                gbk_table.c.taxonomy,
                gbk_table.c.description,
            ).where(gbk_table.c.id == gbk_id)

            gbk_path, organism, taxonomy, description = DB.execute(
                select_statment
            ).fetchone()
            # gbk_path = gbk_path.split("/")[-1]

            row = "\t".join(
                [
                    str(gbk_path),
                    record_type,
                    str(record_number),
                    product,
                    category,
                    organism,
                    taxonomy,
                    description,
                ]
            )
            record_annotations_file.write(row + "\n")

    return None


def write_clustering_file(run, cutoff, pair_generator) -> None:
    """Writes the clustering file to the output directory
    bin_clustering_cutoff.tsv

    Args:
        run (dict): run parameters
        cutoff (float): distance metric cutoff
        pair_generator (RecordPairGenerator): BGC record bin

    Raises:
        RuntimeError: database not found
    """

    output_dir = run["output_dir"]
    label = run["label"]
    bin_label = pair_generator.label

    output_network_root = output_dir / "html_content/networks"
    cutoff_path = output_network_root / f"{label}_c{cutoff}"
    pair_generator_path = cutoff_path / pair_generator.label
    clustering_file_path = pair_generator_path / f"{bin_label}_clustering_c{cutoff}.tsv"

    if not DB.metadata:
        raise RuntimeError("DB.metadata is None")

    gbk_table = DB.metadata.tables["gbk"]
    bgc_record_table = DB.metadata.tables["bgc_record"]
    record_famly_table = DB.metadata.tables["bgc_record_family"]

    record_ids = pair_generator.record_ids

    with open(clustering_file_path, "w") as clustering_file:
        header = "\t".join(
            [
                "GBK",
                "Record_Type",
                "Record_Number",
                "GCF_number",
            ]
        )
        clustering_file.write(header + "\n")

        select_statement = (
            select(
                record_famly_table.c.record_id,
                record_famly_table.c.family,
                record_famly_table.c.cutoff,
            )
            .where(record_famly_table.c.record_id.in_(record_ids))
            .where(record_famly_table.c.cutoff == cutoff)
        )

        rows = DB.execute(select_statement).fetchall()

        for row in rows:
            record_id, gcf_number, cutoff = row

            select_statment = select(
                bgc_record_table.c.gbk_id,
                bgc_record_table.c.record_number,
                bgc_record_table.c.record_type,
            ).where(bgc_record_table.c.id == record_id)
            gbk_id, record_number, record_type = DB.execute(select_statment).fetchone()

            select_statment = select(gbk_table.c.path).where(gbk_table.c.id == gbk_id)
            gbk_path = DB.execute(select_statment).fetchone()[0]

            row = "\t".join(
                [
                    str(gbk_path),
                    record_type,
                    str(record_number),
                    str(gcf_number),
                ]
            )
            clustering_file.write(row + "\n")

    return None


def write_network_file(
    network_file_path: Path,
    existing_distances: set[tuple[int, int, float, float, float, float, str]],
) -> None:
    """Writes a network file to the output directory

    Args:
        network_file_path (Path): path to write file to
        existing_distances (set): edgelist to populate file

    Raises:
        RuntimeError: no db present

    """

    if not DB.metadata:
        raise RuntimeError("DB.metadata is None")

    gbk_table = DB.metadata.tables["gbk"]
    bgc_record_table = DB.metadata.tables["bgc_record"]

    with open(network_file_path, "w") as network_file:
        header = "\t".join(
            [
                "GBK_a",
                "Record_Type_a",
                "Record_Number_a",
                "GBK_b",
                "Record_Type_b",
                "Record_Number_b",
                "distance",
                "jaccard",
                "adjacency",
                "dss",
                "weights",
            ]
        )

        network_file.write(header + "\n")

        for dist in existing_distances:
            region_a_id, region_b_id, distance, jaccard, adjacency, dss, weights = dist

            # for record A
            select_statment = select(
                bgc_record_table.c.gbk_id,
                bgc_record_table.c.record_number,
                bgc_record_table.c.record_type,
            ).where(bgc_record_table.c.id == region_a_id)
            gbk_id_a, record_number_a, record_type_a = DB.execute(
                select_statment
            ).fetchone()

            select_statment = select(gbk_table.c.path).where(gbk_table.c.id == gbk_id_a)
            gbk_path_a = DB.execute(select_statment).fetchone()[0]

            # for record B
            select_statment = select(
                bgc_record_table.c.gbk_id,
                bgc_record_table.c.record_number,
                bgc_record_table.c.record_type,
            ).where(bgc_record_table.c.id == region_b_id)
            gbk_id_b, record_number_b, record_type_b = DB.execute(
                select_statment
            ).fetchone()

            select_statment = select(gbk_table.c.path).where(gbk_table.c.id == gbk_id_b)
            gbk_path_b = DB.execute(select_statment).fetchone()[0]

            row = "\t".join(
                [
                    str(gbk_path_a),
                    record_type_a,
                    str(record_number_a),
                    str(gbk_path_b),
                    record_type_b,
                    str(record_number_b),
                    f"{distance:.2f}",
                    f"{jaccard:.2f}",
                    f"{adjacency:.2f}",
                    f"{dss:.2f}",
                    weights,
                ]
            )

            network_file.write(row + "\n")

    return None


def write_cutoff_network_file(
    run: dict, cutoff: float, pair_generator: RecordPairGenerator
) -> None:
    """Writes the cutoff network file to the output directory
    i.e. edge list for a given bin with edges above the cutoff

    Args:
        run (dict): run parameters
        cutoff (float): distance cutoff
        pair_generator (RecordPairGenerator): bin with BGC records

    """

    output_dir = run["output_dir"]
    label = run["label"]
    bin_label = pair_generator.label

    output_network_root = output_dir / "html_content/networks"
    cutoff_path = output_network_root / f"{label}_c{cutoff}"
    pair_generator_path = cutoff_path / pair_generator.label
    cutoff_network_file_path = pair_generator_path / f"{bin_label}_c{cutoff}.network"

    # get distances for this bin
    existing_distances = get_cutoff_edgelist(run, cutoff, pair_generator)

    # write file
    write_network_file(cutoff_network_file_path, existing_distances)

    return None


def get_cutoff_edgelist(
    run: dict, cutoff: float, pair_generator: RecordPairGenerator
) -> set[tuple[int, int, float, float, float, float, str]]:
    """Generate the network egdelist for a given bin with edges above the cutoff

    Args:
        run (dict): run parameters

    Raises:
        RuntimeError: no database present

    Returns:
        set: edgelist
    """

    if not DB.metadata:
        raise RuntimeError("DB.metadata is None")

    distance_table = DB.metadata.tables["distance"]

    select_statement = (
        select(
            distance_table.c.region_a_id,
            distance_table.c.region_b_id,
            distance_table.c.distance,
            distance_table.c.jaccard,
            distance_table.c.adjacency,
            distance_table.c.dss,
            distance_table.c.weights,
        )
        .where(distance_table.c.region_a_id.in_(pair_generator.record_ids))
        .where(distance_table.c.region_b_id.in_(pair_generator.record_ids))
        .where(distance_table.c.weights == pair_generator.weights)
        .where(distance_table.c.distance < cutoff)
    )

    existing_distances = set(DB.execute(select_statement).fetchall())

    return existing_distances


def write_full_network_file(run: dict, all_bgc_records: list[BGCRecord]) -> None:
    """Writes the full network file to the output directory,
    i.e. all edges from db that have both records in the run,
    and for all weights relevant to the run

    Args:
        run (dict): run parameters
        all_bgc_records (list): BGC records in this run
    """

    output_dir = run["output_dir"]
    label = run["label"]

    output_network_root = output_dir / "html_content/networks"
    full_network_file_path = output_network_root / f"{label}_full.network"

    # get distances for this set of records
    existing_distances = get_full_network_edgelist(run, all_bgc_records)

    # write file
    write_network_file(full_network_file_path, existing_distances)


def get_full_network_edgelist(
    run: dict, all_bgc_records: list
) -> set[tuple[int, int, float, float, float, float, str]]:
    """Get all edges for the pairs of records in this run, for the weights relevant to this run

    Args:
        run (dict): run parameters

    Raises:
        RuntimeError: no database present

    Returns:
        set: edgelist
    """

    legacy_weights = [
        "PKSI",
        "PKSother",
        "NRPS",
        "RiPPs",
        "saccharides",
        "terpene",
        "PKS-NRP_Hybrids",
        "other",
    ]
    incl_weights = ["mix"]

    if run["no_mix"]:
        incl_weights.remove("mix")
    if run["legacy_weights"]:
        incl_weights.extend(legacy_weights)
    # an empty list should never happen since no_mix and no classify are mutually exclusive in the CLI validations

    record_ids = [record._db_id for record in all_bgc_records]

    if not DB.metadata:
        raise RuntimeError("DB.metadata is None")

    distance_table = DB.metadata.tables["distance"]

    select_statement = (
        select(
            distance_table.c.region_a_id,
            distance_table.c.region_b_id,
            distance_table.c.distance,
            distance_table.c.jaccard,
            distance_table.c.adjacency,
            distance_table.c.dss,
            distance_table.c.weights,
        )
        .where(distance_table.c.region_a_id.in_(record_ids))
        .where(distance_table.c.region_b_id.in_(record_ids))
        .where(distance_table.c.weights.in_(incl_weights))
    )

    existing_distances = set(DB.execute(select_statement).fetchall())

    return existing_distances
=======
    generate_bs_networks_js(output_dir, label, cutoff, pair_generator, families_members)
>>>>>>> 69e27843
<|MERGE_RESOLUTION|>--- conflicted
+++ resolved
@@ -13,11 +13,8 @@
 from big_scape.comparison import RecordPairGenerator, legacy_get_class
 from big_scape.genbank import GBK, CDS, BGCRecord
 from big_scape.enums import SOURCE_TYPE
-<<<<<<< HEAD
+from big_scape.trees import generate_newick_tree
 from big_scape.comparison import get_record_category
-=======
-from big_scape.trees import generate_newick_tree
->>>>>>> 69e27843
 
 import big_scape.network.network as bs_network
 import big_scape.network.utility as bs_network_utility
@@ -1161,10 +1158,7 @@
     # networks_families = generate_bs_networks_families(families_members)
 
     add_run_data_network(output_dir, label, cutoff, pair_generator, families_members)
-<<<<<<< HEAD
-    generate_bs_networks_js(
-        output_dir, label, cutoff, pair_generator, networks_families
-    )
+    generate_bs_networks_js(output_dir, label, cutoff, pair_generator, families_members)
     write_clustering_file(run, cutoff, pair_generator)
     write_cutoff_network_file(run, cutoff, pair_generator)
 
@@ -1574,7 +1568,4 @@
 
     existing_distances = set(DB.execute(select_statement).fetchall())
 
-    return existing_distances
-=======
-    generate_bs_networks_js(output_dir, label, cutoff, pair_generator, families_members)
->>>>>>> 69e27843
+    return existing_distances