""" Click parameters for the BiG-SCAPE Cluster CLI command """

# from python
import click
from pathlib import Path

# from other modules
from big_scape.main import run_bigscape
from big_scape.diagnostics import init_logger, init_logger_file

# from this module
from .cli_common_options import common_all, common_cluster_query
from .cli_validations import (
    validate_output_paths,
    validate_binning_cluster_workflow,
    validate_skip_hmmscan,
    validate_pfam_path,
    set_start,
    validate_classify,
)


@click.command()
<<<<<<< HEAD
# meta
@click.option(
    "--metadata_path",
    type=click.Path(exists=True, dir_okay=False, file_okay=True, path_type=Path),
    help="Path to metadata file.",
)
@click.option(
    "--config_file_path",
    type=click.Path(exists=True, dir_okay=False, file_okay=True, path_type=Path),
    help="Path to BiG-SCAPE config file.",
)
# diagnostic parameters
@click.option(
    "-v",
    "--verbose",
    is_flag=True,
    help=(
        "output all kinds of logs, "
        "including debugging log info, and write to logfile."
    ),
)
@click.option(
    "--quiet",
    is_flag=True,
    help="Don't print any log info to output, only write to logfile.",
)
@click.option(
    "--profiling",
    callback=validate_profiling,
    is_flag=True,
    help="Run profiler and output profile report",
)
# run parameters
@click.option(
    "--label",
    default=None,
    type=str,
    help="A run label to be added to the output results folder name.",
)
@click.option(
    "-c",
    "--cores",
    default=cpu_count(),
    type=int,
    help=(
        "Set the max number of cores available" " (default: use all available cores)."
    ),
)
# input parameters
@click.option(
    "-i",
    "--input_dir",
    "--gbk_dir",
    callback=validate_not_empty_dir,
    type=click.Path(exists=True, file_okay=False, dir_okay=True, path_type=Path),
    required=True,
    help="Input directory containing gbk files to be used by BiG-SCAPE.",
)
@click.option(
    "--input_mode",
    default="recursive",
    callback=validate_input_mode,
    type=click.Choice(["recursive", "flat"]),
    help=(
        "Where to look for input GBK files. Default: recursive"
        "recursive: search for gbk files recursively in input directory. "
        "flat: search for gbk files in input directory only."
    ),
)
# TODO: adjust choices
@click.option(
    "--mibig_version",
    type=click.Choice(
        ["1.0", "1.1", "1.2", "1.3", "1.4", "2.0", "3.0", "3.1", "custom"]
    ),
    required=False,
    help="MIBiG relase number (e.g. 3.1). Download (if needed) and use this "
    "version of MiBIG database. If not provided, MiBIG will not be included "
    "in the analysis. If download is required, BiG-SCAPE "
    "will download the MIBiG database to the BiG-SCAPE folder",
)
@click.option(
    "--reference_dir",
    callback=validate_not_empty_dir,
    type=click.Path(exists=True, file_okay=False, dir_okay=True, path_type=Path),
    help="Path to directory containing antismash-processed reference BGCs.",
)
# TODO: check if still needed
@click.option(
    "--dataset_path",
    type=click.Path(exists=True, dir_okay=False, file_okay=True, path_type=Path),
    help="Path to location of input dataset mapping file.",
)
@click.option(
    "--include_gbk",
    type=str,
    default="cluster,region",
    callback=validate_filter_gbk,
    help=(
        "A comma separated list of strings. "
        "Only gbk files with this string(s) will be used for the analysis "
        "(default: 'cluster', 'region'). Use an asterisk to accept every "
        "file (overrides '--exclude_gbk_str')."
    ),
)
@click.option(
    "--exclude_gbk",
    type=str,
    default="final",
    callback=validate_filter_gbk,
    help=(
        "A comma separated list of strings. "
        "If any string in this list occurs in the gbk filename, this "
        "file will not be used for the analysis (default: final)."
    ),
)
@click.option(
    "--min_bgc_length",
    type=int,
    default=0,
    help="Minimum BGC length to be included in analysis (default: 0bp).",
)
@click.option(
    "--cds_overlap_cutoff",
    type=click.FloatRange(min=0, max=1),
    default=0.1,
    help=(
        "Specify at which overlap percentage (as a decimal) two CDS in a gbk"
        " are considered to overlap. This preserves longest overlapping CDS."
    ),
)
@click.option(
    "-p",
    "--pfam_path",
    type=click.Path(exists=True, dir_okay=False, file_okay=True, path_type=Path),
    help="Path to Pfam database file(s).",
)
# hmmer parameters
@click.option(
    "--domain_overlap_cutoff",
    type=click.FloatRange(min=0, max=1),
    default=0.1,
    help=(
        "Specify at which overlap percentage (as a decimal) two domains"
        " in a CDS are considered to overlap. Domain with the "
        "best score is kept (default=0.1)"
    ),
)
@click.option(
    "--force_hmmscan",
    is_flag=True,
    help=(
        "Force domain prediction using hmmscan even if BiG-SCAPE finds "
        "processed gbk files (e.g. to use a new version of Pfam)."
    ),
)
@click.option(
    "--skip_hmmscan",
    is_flag=True,
    help=(
        "Skip domain prediction using hmmscan."
        "BiG-SCAPE expects to find "
        "a database of already processed gbks."
    ),
)
@click.option(
    "--domain_includelist_path",
    type=click.Path(exists=True, dir_okay=False, file_okay=True, path_type=Path),
    callback=validate_includelist,
    help=(
        "Path to txt file with Pfam accessions. Only BGCs containing "
        "the listed accessions will be analysed."
=======
@common_all
@common_cluster_query
# TODO: delete once query bgc mode is ready
@click.option(
    "--query_bgc_path",
    type=click.Path(exists=True, dir_okay=False, file_okay=True, path_type=Path),
    help=(
        "Path to query BGC file. BiG-SCAPE will compare, "
        "all input BGCs to the query in a one-vs-all mode."
>>>>>>> 69431226
    ),
)
# binning parameters
@click.option("--no_mix", is_flag=True, help=("Dont run the all-vs-all analysis"))
@click.option(
    "--legacy_classify",
    is_flag=True,
    help=(
        "Does not use antiSMASH BGC classes to run analyses on "
        "class-based bins, instead it uses BiG-SCAPE v1 predefined groups: "
        "PKS1, PKSOther, NRPS, NRPS-PKS-hybrid, RiPP, Saccharide, Terpene, Others."
        "Will also use BiG-SCAPEv1 legacy_weights for distance calculations."
        "This feature is available for backwards compatibility with "
        "antiSMASH versions up to v7. For higher antiSMASH versions, use"
        " at your own risk, as BGC classes may have changed. All antiSMASH"
        "classes that this legacy mode does not recognize will be grouped in"
        " 'others'."
    ),
)
@click.option(
    "--legacy_weights",
    is_flag=True,
    help=(
        "Use BiG-SCAPE v1 class-based weights in distance calculations"
        "If not selected, the distance metric will be based on the 'mix'"
        " weights distribution."
    ),
)
@click.option(
    "--classify",
    type=click.Choice(["class", "category"]),
    callback=validate_classify,
    help=(
        "Use antiSMASH/BGC classes or categories to run analyses on class-based bins."
        "Can be used in combination with --legacy_weights if BGC gbks "
        "have been produced by antiSMASH version6 or higher. For older "
        "antiSMASH versions, either use --legacy_classify or do not select"
        "--legacy_weights, which will perform the weighted distance calculations"
        "based on the generic 'mix' weights."
    ),
)
# networking parameters
@click.option(
    "--include_singletons",
    is_flag=True,
    help=("Include singletons in the network. Default: False"),
)
<<<<<<< HEAD
# output parameters
@click.option(
    "-o",
    "--output_dir",
    type=click.Path(path_type=Path, file_okay=False),
    required=True,
    help="Output directory for all BiG-SCAPE results files.",
)
@click.option(
    "--log_path",
    type=click.Path(path_type=Path, dir_okay=False),
    help="Path to output log file directory. Default: output_dir/timestamp.log.",
)
@click.option(
    "--profile_path",
    type=click.Path(path_type=Path, dir_okay=False),
    help="Path to output profile file directory. Default: output_dir/timestamp.profile.",
)
@click.option(
    "--db_path",
    type=click.Path(path_type=Path, dir_okay=False),
    help="Path to sqlite db output directory. Default: output_dir/data_sqlite.db.",
)
=======
>>>>>>> 69431226
@click.pass_context
def cluster(ctx, *args, **kwargs):
    """
    BiG-SCAPE - CLUSTER

    Clustering mode - BiG-SCAPE performs clustering of BGCs into GCFs.
    For a more comprehensive help menu and tutorials see GitHub Wiki.
    \f
    :param click.core.Context ctx: Click context.
    """
    # get context parameters
    ctx.obj.update(ctx.params)
    ctx.obj["query_bgc_path"] = None

    # workflow validations
    validate_binning_cluster_workflow(ctx)
    validate_skip_hmmscan(ctx)
    validate_pfam_path(ctx)
    validate_output_paths(ctx)

    # set start time and run label
    set_start(ctx.obj)

    # initialize logger
    init_logger(ctx.obj)
    init_logger_file(ctx.obj)

    # run BiG-SCAPE cluster
    print(ctx.obj)
    run_bigscape(ctx.obj)<|MERGE_RESOLUTION|>--- conflicted
+++ resolved
@@ -21,180 +21,6 @@
 
 
 @click.command()
-<<<<<<< HEAD
-# meta
-@click.option(
-    "--metadata_path",
-    type=click.Path(exists=True, dir_okay=False, file_okay=True, path_type=Path),
-    help="Path to metadata file.",
-)
-@click.option(
-    "--config_file_path",
-    type=click.Path(exists=True, dir_okay=False, file_okay=True, path_type=Path),
-    help="Path to BiG-SCAPE config file.",
-)
-# diagnostic parameters
-@click.option(
-    "-v",
-    "--verbose",
-    is_flag=True,
-    help=(
-        "output all kinds of logs, "
-        "including debugging log info, and write to logfile."
-    ),
-)
-@click.option(
-    "--quiet",
-    is_flag=True,
-    help="Don't print any log info to output, only write to logfile.",
-)
-@click.option(
-    "--profiling",
-    callback=validate_profiling,
-    is_flag=True,
-    help="Run profiler and output profile report",
-)
-# run parameters
-@click.option(
-    "--label",
-    default=None,
-    type=str,
-    help="A run label to be added to the output results folder name.",
-)
-@click.option(
-    "-c",
-    "--cores",
-    default=cpu_count(),
-    type=int,
-    help=(
-        "Set the max number of cores available" " (default: use all available cores)."
-    ),
-)
-# input parameters
-@click.option(
-    "-i",
-    "--input_dir",
-    "--gbk_dir",
-    callback=validate_not_empty_dir,
-    type=click.Path(exists=True, file_okay=False, dir_okay=True, path_type=Path),
-    required=True,
-    help="Input directory containing gbk files to be used by BiG-SCAPE.",
-)
-@click.option(
-    "--input_mode",
-    default="recursive",
-    callback=validate_input_mode,
-    type=click.Choice(["recursive", "flat"]),
-    help=(
-        "Where to look for input GBK files. Default: recursive"
-        "recursive: search for gbk files recursively in input directory. "
-        "flat: search for gbk files in input directory only."
-    ),
-)
-# TODO: adjust choices
-@click.option(
-    "--mibig_version",
-    type=click.Choice(
-        ["1.0", "1.1", "1.2", "1.3", "1.4", "2.0", "3.0", "3.1", "custom"]
-    ),
-    required=False,
-    help="MIBiG relase number (e.g. 3.1). Download (if needed) and use this "
-    "version of MiBIG database. If not provided, MiBIG will not be included "
-    "in the analysis. If download is required, BiG-SCAPE "
-    "will download the MIBiG database to the BiG-SCAPE folder",
-)
-@click.option(
-    "--reference_dir",
-    callback=validate_not_empty_dir,
-    type=click.Path(exists=True, file_okay=False, dir_okay=True, path_type=Path),
-    help="Path to directory containing antismash-processed reference BGCs.",
-)
-# TODO: check if still needed
-@click.option(
-    "--dataset_path",
-    type=click.Path(exists=True, dir_okay=False, file_okay=True, path_type=Path),
-    help="Path to location of input dataset mapping file.",
-)
-@click.option(
-    "--include_gbk",
-    type=str,
-    default="cluster,region",
-    callback=validate_filter_gbk,
-    help=(
-        "A comma separated list of strings. "
-        "Only gbk files with this string(s) will be used for the analysis "
-        "(default: 'cluster', 'region'). Use an asterisk to accept every "
-        "file (overrides '--exclude_gbk_str')."
-    ),
-)
-@click.option(
-    "--exclude_gbk",
-    type=str,
-    default="final",
-    callback=validate_filter_gbk,
-    help=(
-        "A comma separated list of strings. "
-        "If any string in this list occurs in the gbk filename, this "
-        "file will not be used for the analysis (default: final)."
-    ),
-)
-@click.option(
-    "--min_bgc_length",
-    type=int,
-    default=0,
-    help="Minimum BGC length to be included in analysis (default: 0bp).",
-)
-@click.option(
-    "--cds_overlap_cutoff",
-    type=click.FloatRange(min=0, max=1),
-    default=0.1,
-    help=(
-        "Specify at which overlap percentage (as a decimal) two CDS in a gbk"
-        " are considered to overlap. This preserves longest overlapping CDS."
-    ),
-)
-@click.option(
-    "-p",
-    "--pfam_path",
-    type=click.Path(exists=True, dir_okay=False, file_okay=True, path_type=Path),
-    help="Path to Pfam database file(s).",
-)
-# hmmer parameters
-@click.option(
-    "--domain_overlap_cutoff",
-    type=click.FloatRange(min=0, max=1),
-    default=0.1,
-    help=(
-        "Specify at which overlap percentage (as a decimal) two domains"
-        " in a CDS are considered to overlap. Domain with the "
-        "best score is kept (default=0.1)"
-    ),
-)
-@click.option(
-    "--force_hmmscan",
-    is_flag=True,
-    help=(
-        "Force domain prediction using hmmscan even if BiG-SCAPE finds "
-        "processed gbk files (e.g. to use a new version of Pfam)."
-    ),
-)
-@click.option(
-    "--skip_hmmscan",
-    is_flag=True,
-    help=(
-        "Skip domain prediction using hmmscan."
-        "BiG-SCAPE expects to find "
-        "a database of already processed gbks."
-    ),
-)
-@click.option(
-    "--domain_includelist_path",
-    type=click.Path(exists=True, dir_okay=False, file_okay=True, path_type=Path),
-    callback=validate_includelist,
-    help=(
-        "Path to txt file with Pfam accessions. Only BGCs containing "
-        "the listed accessions will be analysed."
-=======
 @common_all
 @common_cluster_query
 # TODO: delete once query bgc mode is ready
@@ -204,7 +30,6 @@
     help=(
         "Path to query BGC file. BiG-SCAPE will compare, "
         "all input BGCs to the query in a one-vs-all mode."
->>>>>>> 69431226
     ),
 )
 # binning parameters
@@ -252,32 +77,6 @@
     is_flag=True,
     help=("Include singletons in the network. Default: False"),
 )
-<<<<<<< HEAD
-# output parameters
-@click.option(
-    "-o",
-    "--output_dir",
-    type=click.Path(path_type=Path, file_okay=False),
-    required=True,
-    help="Output directory for all BiG-SCAPE results files.",
-)
-@click.option(
-    "--log_path",
-    type=click.Path(path_type=Path, dir_okay=False),
-    help="Path to output log file directory. Default: output_dir/timestamp.log.",
-)
-@click.option(
-    "--profile_path",
-    type=click.Path(path_type=Path, dir_okay=False),
-    help="Path to output profile file directory. Default: output_dir/timestamp.profile.",
-)
-@click.option(
-    "--db_path",
-    type=click.Path(path_type=Path, dir_okay=False),
-    help="Path to sqlite db output directory. Default: output_dir/data_sqlite.db.",
-)
-=======
->>>>>>> 69431226
 @click.pass_context
 def cluster(ctx, *args, **kwargs):
     """
