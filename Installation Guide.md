# BiG-SCAPE installation

Although each library could be installed on its own, the use of a virtual
environment is highly recommended. Here is a quick guide of BiG-SCAPE 
installation using Miniconda

* Install [Miniconda](https://conda.io/miniconda.html). This will install Python 2 as default for all new conda environments. You'll need to re-log for the changes to go into effect.

```
> wget https://repo.continuum.io/miniconda/Miniconda2-latest-Linux-x86_64.sh
> chmod u+x Miniconda2-latest-Linux-x86_64.sh
> ./Miniconda2-latest-Linux-x86_64.sh
```

* Create new environmnent:

```
> conda create --name bigscape
```

* Activate new environmnent

```
> source activate bigscape
```

* Install packages:

```
> conda install numpy scipy
> conda install -c bioconda hmmer biopython mafft
```

<<<<<<< HEAD
* The Affinity Propagation algorithm used currently is [pySAPC](https://pypi.python.org/pypi/pysapc/1.1.0). If you are using a Mac: `conda install -c https://conda.anaconda.org/bioinfocao pysapc`, otherwise: `pip install pysapc`

(pysapc also installs pandas, cython, pytz, six and python-dateutil)
=======
* The Affinity Propagation algorithm used currently is [pySAPC](https://pypi.python.org/pypi/pysapc/1.1.0). Install cython first:

```
> conda install cython
```

then, if you are using a Mac: `conda install -c https://conda.anaconda.org/bioinfocao pysapc`, otherwise: `pip install pysapc`

(pysapc also installs pandas, pytz, six and python-dateutil)
>>>>>>> b5cd6679
<|MERGE_RESOLUTION|>--- conflicted
+++ resolved
@@ -31,11 +31,6 @@
 > conda install -c bioconda hmmer biopython mafft
 ```
 
-<<<<<<< HEAD
-* The Affinity Propagation algorithm used currently is [pySAPC](https://pypi.python.org/pypi/pysapc/1.1.0). If you are using a Mac: `conda install -c https://conda.anaconda.org/bioinfocao pysapc`, otherwise: `pip install pysapc`
-
-(pysapc also installs pandas, cython, pytz, six and python-dateutil)
-=======
 * The Affinity Propagation algorithm used currently is [pySAPC](https://pypi.python.org/pypi/pysapc/1.1.0). Install cython first:
 
 ```
@@ -44,5 +39,4 @@
 
 then, if you are using a Mac: `conda install -c https://conda.anaconda.org/bioinfocao pysapc`, otherwise: `pip install pysapc`
 
-(pysapc also installs pandas, pytz, six and python-dateutil)
->>>>>>> b5cd6679
+(pysapc also installs pandas, pytz, six and python-dateutil)