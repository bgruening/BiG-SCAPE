--- conflicted
+++ resolved
@@ -1,15 +1,12 @@
 """Contains custom error classes"""
 from src.errors.data import DBAlreadyOpenError, DBClosedError, TableNotFoundError
 from src.errors.genbank import InvalidGBKError, InvalidGBKRegionChildError
-<<<<<<< HEAD
 from src.errors.multithreading import (
     WorkerPoolSetupError,
     WorkerSetupError,
     WorkerExecutionError,
 )
-=======
 from src.errors.input_args import InvalidInputArgError
->>>>>>> 4f348153
 
 __all__ = [
     "DBAlreadyOpenError",
@@ -17,11 +14,8 @@
     "TableNotFoundError",
     "InvalidGBKError",
     "InvalidGBKRegionChildError",
-<<<<<<< HEAD
     "WorkerPoolSetupError",
     "WorkerSetupError",
     "WorkerExecutionError",
-=======
     "InvalidInputArgError",
->>>>>>> 4f348153
 ]